--- conflicted
+++ resolved
@@ -1,14 +1,5 @@
-<<<<<<< HEAD
-=======
 import threading
 import time
-
-class Protocol(object):
-    def __init__(self, request_queue, response_queue):
-        self.request_queue = request_queue
-        self.response_queue = response_queue
->>>>>>> 85905977
-
 
 class LocalQueue():
     ops = 0
